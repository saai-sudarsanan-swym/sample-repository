this is another simple branch
<<<<<<< HEAD

this is another simple change
=======
this is a simple change
>>>>>>> 055b89b8
<|MERGE_RESOLUTION|>--- conflicted
+++ resolved
@@ -1,7 +1,2 @@
 this is another simple branch
-<<<<<<< HEAD
-
-this is another simple change
-=======
-this is a simple change
->>>>>>> 055b89b8
+this is a simple change